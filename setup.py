--- conflicted
+++ resolved
@@ -14,15 +14,5 @@
         'nose',
         'coverage',
         ],
-<<<<<<< HEAD
-      install_requires=[
-        'biopython >= 1.58',
-        'matplotlib >= 1.2.1',
-        'numpy >= 1.6',
-        'docopt >= 0.6.2'
-        ],
-       scripts=['flea_pipeline/flea.py']
-=======
       scripts=['flea_pipeline/flea.py', 'scripts/publish.py'],
->>>>>>> 11c927bc
      )