import os
import re
from random import sample
import tempfile
from functools import partial
from collections import defaultdict
import json

from ruffus import Pipeline, suffix, formatter, add_inputs

from Bio import SeqIO

from util import maybe_qsub, cat_files, touch, strlist, traverse
from util import new_record_seq_str, insert_gaps, update_record_seq
from util import must_work, must_produce
from util import local_job_limiter, remote_job_limiter
from util import check_suffix, check_basename, n_jobs

import pipeline_globals as globals_

from translate import translate
from backtranslate import backtranslate
from DNAcons import consfile
from correct_shifts import correct_shifts_fasta, write_correction_result
from perfectORFs import perfect_file


def mafft(infile, outfile):
    stderr = '{}.stderr'.format(outfile)
    cmd = 'mafft-fftns --ep 0.5 --quiet --preservecase {} > {} 2>{}'.format(infile, outfile, stderr)
    maybe_qsub(cmd, outfiles=outfile, stdout='/dev/null', stderr='/dev/null')


@must_work()
def filter_fastq(infile, outfile):
    qmax = globals_.config.get('Parameters', 'qmax')
    min_len = globals_.config.get('Parameters', 'min_sequence_length')
    max_err_rate = globals_.config.get('Parameters', 'max_err_rate')
    cmd = ('{usearch} -fastq_filter {infile} -fastq_maxee_rate {max_err_rate}'
         ' -threads 1 -fastq_qmax {qmax} -fastq_minlen {min_len} -fastaout {outfile}'
         ' -relabel "{seq_id}_"'.format(
            usearch=globals_.config.get('Paths', 'usearch'),
            infile=infile, outfile=outfile, qmax=qmax, min_len=min_len,
            max_err_rate=max_err_rate, seq_id=globals_.timepoint_ids[infile]))
    maybe_qsub(cmd, outfiles=outfile, name='filter-fastq')


def filter_contaminants(infile, outfiles):
    uncontam, contam = outfiles
    cmd = ('{usearch} -usearch_global {infile} -db {db}'
           ' -id {id} -notmatched {uncontam} -matched {contam}'
           ' -strand both'.format(usearch=globals_.config.get('Paths', 'usearch'),
                                  infile=infile, db=globals_.config.get('Parameters', 'contaminants_db'),
                                  id=globals_.config.get('Parameters', 'contaminant_identity'),
                                  uncontam=uncontam, contam=contam))
    maybe_qsub(cmd, outfiles=outfiles, name='filter-contaminants')


def usearch_global_pairs(infile, outfile, dbfile, identity, nums_only=False, name=None):
    max_accepts = globals_.config.get('Parameters', 'max_accepts')
    max_rejects = globals_.config.get('Parameters', 'max_rejects')
    if nums_only:
        cmd = ("{usearch} -usearch_global {infile} -db {db} -id {id}"
               " -userout {outfile} -top_hit_only -userfields query+target -strand both"
               " -maxaccepts {max_accepts} -maxrejects {max_rejects}")
    else:
        cmd = ('{usearch} -usearch_global {infile} -db {db} -id {id}'
               ' -fastapairs {outfile} -top_hit_only -strand both'
               ' -maxaccepts {max_accepts} -maxrejects {max_rejects}')
    if name is None:
        name = 'usearch-global-pairs'
    cmd = cmd.format(usearch=globals_.config.get('Paths', 'usearch'),
                     infile=infile, db=dbfile, id=identity, outfile=outfile,
                     max_accepts=max_accepts, max_rejects=max_rejects)
    maybe_qsub(cmd, outfiles=outfile, name=name)


def usearch_global_get_pairs(infile, dbfile, identity, name=None):
    with tempfile.TemporaryDirectory() as tmpdirname:
        outfile = os.path.join(tmpdirname, 'pairs.txt')
        usearch_global_pairs(infile, outfile, dbfile, identity, nums_only=True, name=name)
        with open(outfile) as f:
            return list(line.strip().split("\t") for line in f.readlines())


@must_work()
def filter_uncontaminated(infiles, outfile):
    uncontam, _ = infiles
    usearch_global_pairs(uncontam, outfile, globals_.config.get('Parameters', 'reference_db'),
                         globals_.config.get('Parameters', 'reference_identity'),
                         name="filter-uncontaminated")


@must_work(seq_ratio=(2, 1))
def shift_correction(infile, outfile):
    correct_shifts_fasta(infile, outfile, keep=True)


@must_work(seq_ids=True)
def sort_by_length(infile, outfile):
    cmd = ('{usearch} -sortbylength {infile} -fastaout {outfile}'.format(
            usearch=globals_.config.get('Paths', 'usearch'), infile=infile, outfile=outfile))
    maybe_qsub(cmd, outfiles=outfile, name="sort-by-length")


@must_produce(n=int(globals_.config.get('Parameters', 'min_n_clusters')))
def cluster(infile, outfiles, pathname):
    for f in outfiles:
        os.unlink(f)
    outdir = '{}.clusters'.format(infile[:-len('.fasta')])
    outpattern = os.path.join(outdir, 'cluster_')
    cmd = ('{usearch} -cluster_fast {infile} -id {id}'
           ' -clusters {outpattern} -maxaccepts {max_accepts}'
           ' -maxrejects {max_rejects}'.format(
            usearch=globals_.config.get('Paths', 'usearch'),
            infile=infile, id=globals_.config.get('Parameters', 'cluster_identity'),
            outpattern=outpattern,
            max_accepts=globals_.config.get('Parameters', 'max_accepts'),
            max_rejects=globals_.config.get('Parameters', 'max_rejects')))
    maybe_qsub(cmd, name="cluster")
    r = re.compile(r'^cluster_[0-9]+$')
    for f in list(f for f in os.listdir(outdir) if r.match(f)):
        oldfile = os.path.join(outdir, f)
        newfile = ''.join([oldfile, '.raw.fasta'])
        os.rename(oldfile, newfile)


def select_clusters(infile, outfile):
    records = list(SeqIO.parse(infile, 'fasta'))
    minsize = int(globals_.config.get('Parameters', 'min_cluster_size'))
    maxsize = int(globals_.config.get('Parameters', 'max_cluster_size'))
    if len(records) < minsize:
        touch(outfile)  # empty file; needed for pipeline sanity
        return
    if len(records) > maxsize:
        records = sample(records, maxsize)
    SeqIO.write(records, outfile, 'fasta')


# making wrappers like this is necessary because nested function
# definitions are not picklable.

@must_work(maybe=True)
def mafft_wrapper_maybe(infile, outfile):
    mafft(infile, outfile)


@must_work(seq_ids=True)
def mafft_wrapper_seq_ids(infile, outfile):
    mafft(infile, outfile)


@must_work(seq_ids=True)
def cat_wrapper(infiles, outfile):
    cat_files(infiles, outfile)


@must_work()
def translate_wrapper(infile, outfile):
    translate(infile, outfile)


@must_work(maybe=True, illegal_chars='-')
def cluster_consensus(infile, outfile):
    ambifile = '{}.info'.format(outfile[:-len('.fasta')])
    consfile(infile, outfile, ambifile, ungap=True)


@must_work()
def consensus_db_search(infile, outfile):
    usearch_global_pairs(infile, outfile, globals_.config.get('Parameters', 'reference_db'),
                         globals_.config.get('Parameters', 'reference_identity'),
                         name='consensus-db-search')


@must_work()
def consensus_shift_correction(infile, outfile):
    n_seqs, n_fixed = correct_shifts_fasta(infile, outfile, keep=False)
    sumfile = '{}.summary'.format(outfile)
    write_correction_result(n_seqs, n_fixed, sumfile)


@must_work(seq_ids=True)
def sort_consensus(infile, outfile):
    cmd = ('{usearch} -sortbylength {infile} -fastaout {outfile}'.format(
            usearch=globals_.config.get('Paths', 'usearch'), infile=infile, outfile=outfile))
    maybe_qsub(cmd, outfiles=outfile, name='sort-consensus')


@must_work(min_seqs=int(globals_.config.get('Parameters', 'min_n_clusters')))
def unique_consensus(infile, outfile):
    cmd = ('{usearch} -cluster_fast {infile} -id 1 -centroids {outfile}'.format(
            usearch=globals_.config.get('Paths', 'usearch'), infile=infile, outfile=outfile))
    maybe_qsub(cmd, outfiles=outfile, name='unique_consensus')


@must_work()
def perfect_orfs(infile, outfile):
    perfect_file(infile, outfile, min_len=int(globals_.config.get('Parameters', 'min_orf_length')),
                 table=1, verbose=False)


@must_work()
def make_individual_dbs(infile, outfile):
    cmd = ("{usearch} -makeudb_usearch {infile} -output {outfile}".format(
            usearch=globals_.config.get('Paths', 'usearch'), infile=infile, outfile=outfile))
    maybe_qsub(cmd,  outfiles=outfile, name='make-individual-dbs')


# FIXME: this is run with remote job limiter, but part of its task is run locally
@must_work()
def compute_copynumbers(infiles, outfile, basename):
    rawfile, perfectfile, dbfile = infiles
    check_suffix(perfectfile, '.perfect.fasta')
    check_suffix(dbfile, '.udb')
    identity = globals_.config.get('Parameters', 'raw_to_consensus_identity')
    pairfile = '{}.copynumber.pairs'.format(basename)
    usearch_global_pairs(rawfile, pairfile, dbfile, identity,
                         nums_only=True, name='compute-copynumber')
    with open(pairfile) as f:
            pairs = list(line.strip().split("\t") for line in f.readlines())
    # FIXME: what if no sequence maps to a consensus?
    consensus_counts = defaultdict(lambda: 0)
    for raw_id, ref_id in pairs:
        consensus_counts[ref_id] += 1
    with open(outfile, 'w') as handle:
        json.dump(consensus_counts, handle, separators=(",\n", ":"))


@must_work()
def merge_copynumbers(infiles, outfile):
    result = {}
    for infile in infiles:
        with open(infile) as handle:
            result.update(json.load(handle))
    with open(outfile, 'w') as handle:
        json.dump(result, handle, separators=(",\n", ":"))


@must_work(seq_ids=True)
def cat_all_perfect(infiles, outfile):
    if len(infiles) != len(globals_.timepoints):
        raise Exception('Number of input files does not match number'
                        ' of timepoints')
    cat_files(infiles, outfile)


def pause(filename):
    if globals_.config.getboolean('Tasks', 'pause_after_codon_alignment'):
        input('Paused for manual editing of {}'
              '\nPress Enter to continue.'.format(filename))


@must_work()
def backtranslate_alignment(infiles, outfile):
    perfect, aligned = infiles
    check_basename(perfect, 'all_perfect_orfs.fasta')
    backtranslate(aligned, perfect, outfile)


@must_work()
def degap_backtranslated_alignment(infile, outfile):
    # we need this in case sequences were removed during hand-editing
    # of the output of `codon_align_perfect()`.
    records = (SeqIO.parse(infile, 'fasta'))
    processed = (update_record_seq(r, r.seq.ungap('-')) for r in records)
    SeqIO.write(processed, outfile, 'fasta')


@must_work()
def make_full_db(infile, outfile):
    cmd = ("{usearch} -makeudb_usearch {infile} -output {outfile}".format(
            usearch=globals_.config.get('Paths', 'usearch'), infile=infile, outfile=outfile))
    maybe_qsub(cmd, outfiles=outfile, name='make_full_db')



@must_work()
def full_timestep_pairs(infiles, outfile):
    infile, dbfile = infiles
    identity = globals_.config.get('Parameters', 'raw_to_consensus_identity')
    usearch_global_pairs(infile, outfile, dbfile, identity, nums_only=True,
                         name='full-timestep-pairs')


@must_work()
def combine_pairs(infiles, outfiles, basename):
    for f in outfiles:
        os.unlink(f)
    infile, perfectfile = infiles
    seqsfile = '{}.fasta'.format(basename)
    with open(infile) as handle:
        pairs = list(line.strip().split("\t") for line in handle.readlines())
    match_dict = defaultdict(list)
    for seq, ref in pairs:
        match_dict[ref].append(seq)
    references_records = list(SeqIO.parse(perfectfile, "fasta"))
    seq_records = list(SeqIO.parse(seqsfile, "fasta"))
    references_dict = {r.id : r for r in references_records}
    seq_dict = {r.id : r for r in seq_records}

    for ref_id, seq_ids in match_dict.items():
        outfile = '{}.alignments/combined.{}.unaligned.fasta'.format(basename, ref_id)
        records = [references_dict[ref_id]]
        records.extend(list(seq_dict[i] for i in seq_ids))
        SeqIO.write(records, outfile, "fasta")


@must_work()
def codon_align(infile, outfile):
    cmd = "{} -R {} {}".format(globals_.config.get('Paths', 'bealign'), infile, outfile)
    stdout = os.path.join(globals_.qsub_dir, '{}.stdout'.format(outfile))
    stderr = os.path.join(globals_.qsub_dir, '{}.stderr'.format(outfile))
    maybe_qsub(cmd, outfiles=outfile, stdout=stdout, stderr=stderr)


@must_work()
def convert_bam_to_fasta(infile, outfile):
    cmd = "{} {} {}".format(globals_.config.get('Paths', 'bam2msa'), infile, outfile)
    stdout = os.path.join(globals_.qsub_dir, '{}.stdout'.format(outfile))
    stderr = os.path.join(globals_.qsub_dir, '{}.stderr'.format(outfile))
    maybe_qsub(cmd, outfiles=outfile, stdout=stdout, stderr=stderr)


@must_work()
def insert_gaps_wrapper(infiles, outfile):
    infile, backtranslated = infiles
    ref, *seqs = list(SeqIO.parse(infile, 'fasta'))
    ref_gapped = list(r for r in SeqIO.parse(backtranslated, 'fasta')
                      if r.id == ref.id)[0]
    seqs_gapped = (new_record_seq_str(r, insert_gaps(str(ref_gapped.seq),
                                                     str(r.seq),
                                                     '-', '-', skip=1))
                   for r in seqs)
    SeqIO.write(seqs_gapped, outfile, "fasta")


def make_alignment_pipeline(name=None):
    if name is None:
        name = "alignment_pipeline"
    pipeline = Pipeline(name)

    n_local_jobs, n_remote_jobs = n_jobs()

    filter_fastq_task = pipeline.transform(filter_fastq,
                                           input=None,
                                           filter=suffix(".fastq"),
                                           output='.qfilter.fasta')
    filter_fastq_task.jobs_limit(n_local_jobs, local_job_limiter)
    pipeline.set_head_tasks([filter_fastq_task])

    filter_contaminants_task = pipeline.transform(filter_contaminants,
                                                  input=filter_fastq_task,
                                                  filter=suffix('.fasta'),
                                                  output=['.uncontam.fasta', '.contam.fasta'],)
    filter_contaminants_task.jobs_limit(n_remote_jobs, remote_job_limiter)


    filter_uncontaminated_task = pipeline.transform(filter_uncontaminated,
                                                    input=filter_contaminants_task,
                                                    filter=suffix('.uncontam.fasta'),
                                                    output='.uncontam.rfilter.fasta')
    filter_uncontaminated_task.jobs_limit(n_remote_jobs, remote_job_limiter)


    shift_correction_task = pipeline.transform(shift_correction,
                                               input=filter_uncontaminated_task,
                                               filter=suffix('.fasta'),
                                               output='.shifted.fasta')
    shift_correction_task.jobs_limit(n_local_jobs, local_job_limiter)


    sort_by_length_task = pipeline.transform(sort_by_length,
                                             input=shift_correction_task,
                                             filter=suffix('.fasta'),
                                             output='.sorted.fasta')
    sort_by_length_task.jobs_limit(n_remote_jobs, remote_job_limiter)

    cluster_task = pipeline.subdivide(cluster,
                                      input=sort_by_length_task,
                                      filter=formatter(),
                                      output=os.path.join(globals_.data_dir, '{path[0]}/{basename[0]}.clusters/cluster_*.raw.fasta'),
                                      extras=['{path[0]}/{basename[0]}.clusters/cluster_*.raw.fasta'])
    cluster_task.jobs_limit(n_remote_jobs, remote_job_limiter)
    cluster_task.mkdir(sort_by_length_task, suffix('.fasta'), '.clusters')


    select_clusters_task = pipeline.transform(select_clusters,
                                              input=cluster_task,
                                              filter=suffix('.fasta'),
                                              output='.keep.fasta')
    select_clusters_task.jobs_limit(n_local_jobs, local_job_limiter)


    align_clusters_task = pipeline.transform(mafft_wrapper_maybe,
                                             name="align_clusters",
                                             input=select_clusters_task,
                                             filter=suffix('.fasta'),
                                             output='.aligned.fasta')
    align_clusters_task.jobs_limit(n_remote_jobs, remote_job_limiter)


    cluster_consensus_task = pipeline.transform(cluster_consensus,
                                                input=align_clusters_task,
                                                filter=suffix('.fasta'),
                                                output='.cons.fasta')
    cluster_consensus_task.jobs_limit(n_local_jobs, local_job_limiter)


    cat_clusters_task = pipeline.collate(cat_wrapper,
                                         name="cat_clusters",
                                         input=cluster_consensus_task,
                                         filter=formatter(),
                                         output=os.path.join(globals_.data_dir, '{subdir[0][0]}.cons.fasta'))
    cat_clusters_task.jobs_limit(n_local_jobs, local_job_limiter)


    consensus_db_search_task = pipeline.transform(consensus_db_search,
                                                  input=cat_clusters_task,
                                                  filter=suffix('.fasta'),
                                                  output='.pairs.fasta')
    consensus_db_search_task.jobs_limit(n_remote_jobs, remote_job_limiter)


    consensus_shift_correction_task = pipeline.transform(consensus_shift_correction,
                                                         input=consensus_db_search_task,
                                                         filter=suffix('.fasta'),
                                                         output='.shifted.fasta')
    consensus_shift_correction_task.jobs_limit(n_local_jobs, local_job_limiter)


    sort_consensus_task = pipeline.transform(sort_consensus,
                                             input=consensus_shift_correction_task,
                                             filter=suffix('.fasta'),
                                             output='.sorted.fasta')
    sort_consensus_task.jobs_limit(n_remote_jobs, remote_job_limiter)

    unique_consensus_task = pipeline.transform(unique_consensus,
                                               input=sort_consensus_task,
                                               filter=suffix('.fasta'),
                                               output='.uniques.fasta')
    unique_consensus_task.jobs_limit(n_remote_jobs, remote_job_limiter)


    perfect_orfs_task = pipeline.transform(perfect_orfs,
                                           input=unique_consensus_task,
                                           filter=suffix('.fasta'),
                                           output='.perfect.fasta')
    perfect_orfs_task.jobs_limit(n_local_jobs, local_job_limiter)


    make_individual_dbs_task = pipeline.transform(make_individual_dbs,
                                                  input=perfect_orfs_task,
                                                  filter=suffix('.fasta'),
                                                  output='.udb')
    make_individual_dbs_task.jobs_limit(n_remote_jobs, remote_job_limiter)


<<<<<<< HEAD
    add_copynumber_task = pipeline.collate(add_copynumber,
                                           input=[perfect_orfs_task, make_individual_dbs_task, shift_correction_task],
                                           filter=formatter(r'(?P<NAME>.+).qfilter'),
                                           output=os.path.join(globals_.data_dir, '{NAME[0]}.copynumber.fasta'),
                                           extras=[os.path.join(globals_.data_dir, '{NAME[0]}')])
    add_copynumber_task.jobs_limit(n_remote_jobs, remote_job_limiter)
=======
    compute_copynumbers_task = pipeline.collate(compute_copynumbers,
                                               input=[perfect_orfs_task, make_individual_dbs_task, shift_correction_task],
                                               filter=formatter(r'(?P<NAME>.+).qfilter'),
                                               output='{NAME[0]}.copynumbers.json',
                                               extras=['{NAME[0]}'])
    compute_copynumbers_task.jobs_limit(n_remote_jobs, remote_job_limiter)
>>>>>>> e9cf73c1

    merge_copynumbers_task = pipeline.merge(merge_copynumbers,
                                            input=compute_copynumbers_task,
                                            output='copynumbers.json')
    merge_copynumbers_task.jobs_limit(n_local_jobs, local_job_limiter)

    cat_all_perfect_task = pipeline.merge(cat_all_perfect,
                                          input=perfect_orfs_task,
                                          output="all_perfect_orfs.fasta")
    cat_all_perfect_task.jobs_limit(n_local_jobs, local_job_limiter)

    translate_perfect_task = pipeline.transform(translate_wrapper,
                                                name='translate_perfect',
                                                input=cat_all_perfect_task,
                                                filter=suffix('.fasta'),
                                                output='.translated.fasta')
    translate_perfect_task.jobs_limit(n_local_jobs, local_job_limiter)

    codon_align_perfect_task = pipeline.transform(mafft_wrapper_seq_ids,
                                                  name='codon_align_perfect',
                                                  input=translate_perfect_task,
                                                  filter=suffix('.fasta'),
                                                  output='.aligned.fasta')
    codon_align_perfect_task.jobs_limit(n_local_jobs, local_job_limiter)
    codon_align_perfect_task.posttask(partial(pause, 'protein alignment'))

    backtranslate_alignment_task = pipeline.merge(backtranslate_alignment,
                                              input=[cat_all_perfect_task,
                                                     codon_align_perfect_task],
                                              output='all_backtranslated.fas')
    backtranslate_alignment_task.jobs_limit(n_local_jobs, local_job_limiter)

    pipeline.set_tail_tasks([backtranslate_alignment_task])

    if globals_.config.getboolean('Tasks', 'align_full'):
        degap_backtranslated_alignment_task = pipeline.transform(degap_backtranslated_alignment,
                                                                 input=backtranslate_alignment_task,
                                                                 filter=formatter(),
                                                                 output=os.path.join(globals_.data_dir, 'all_perfect_orfs_degapped.fasta'))
        degap_backtranslated_alignment_task.jobs_limit(n_local_jobs, local_job_limiter)

        make_full_db_task = pipeline.transform(make_full_db,
                                               input=degap_backtranslated_alignment_task,
                                               filter=suffix('.fasta'),
                                               output='.udb')
        make_full_db_task.jobs_limit(n_remote_jobs, remote_job_limiter)


        full_timestep_pairs_task = pipeline.transform(full_timestep_pairs,
                                                      input=shift_correction_task,
                                                      filter=suffix('.fasta'),
                                                      add_inputs=add_inputs(make_full_db),
                                                      output='.pairs.txt')
        full_timestep_pairs_task.jobs_limit(n_remote_jobs, remote_job_limiter)

        combine_pairs_task = pipeline.subdivide(combine_pairs,
                                                input=full_timestep_pairs_task,
                                                filter=formatter('.*/(?P<NAME>.+).pairs.txt'),
                                                add_inputs=add_inputs(degap_backtranslated_alignment),
                                                output=os.path.join(globals_.data_dir, '{NAME[0]}.alignments/combined.*.unaligned.fasta'),
                                                extras=[os.path.join(globals_.data_dir, '{NAME[0]}')])
        combine_pairs_task.jobs_limit(n_local_jobs, local_job_limiter)
        combine_pairs_task.mkdir(full_timestep_pairs_task, suffix('.pairs.txt'), '.alignments')

        codon_align_task = pipeline.transform(codon_align,
                                              input=combine_pairs_task,
                                              filter=suffix('.unaligned.fasta'),
                                              output='.aligned.bam')
        codon_align_task.jobs_limit(n_remote_jobs, remote_job_limiter)

        convert_bam_to_fasta_task = pipeline.transform(convert_bam_to_fasta,
                                                       input=codon_align_task,
                                                       filter=suffix('.bam'),
                                                       output='.fasta')
        convert_bam_to_fasta_task.jobs_limit(n_remote_jobs, remote_job_limiter)

        insert_gaps_task = pipeline.transform(insert_gaps_wrapper,
                                              input=convert_bam_to_fasta_task,
                                              filter=suffix('.fasta'),
                                              add_inputs=add_inputs(backtranslate_alignment),
                                              output='.gapped.fasta')
        insert_gaps_task.jobs_limit(n_local_jobs, local_job_limiter)

        merge_all_timepoints_task = pipeline.merge(cat_wrapper,
                                                   name='merge_all_timepoints',
                                                   input=insert_gaps_task,
                                                   output='all_timepoints.aligned.fasta')
        merge_all_timepoints_task.jobs_limit(n_local_jobs, local_job_limiter)

    return pipeline<|MERGE_RESOLUTION|>--- conflicted
+++ resolved
@@ -456,21 +456,12 @@
     make_individual_dbs_task.jobs_limit(n_remote_jobs, remote_job_limiter)
 
 
-<<<<<<< HEAD
-    add_copynumber_task = pipeline.collate(add_copynumber,
-                                           input=[perfect_orfs_task, make_individual_dbs_task, shift_correction_task],
-                                           filter=formatter(r'(?P<NAME>.+).qfilter'),
-                                           output=os.path.join(globals_.data_dir, '{NAME[0]}.copynumber.fasta'),
-                                           extras=[os.path.join(globals_.data_dir, '{NAME[0]}')])
-    add_copynumber_task.jobs_limit(n_remote_jobs, remote_job_limiter)
-=======
     compute_copynumbers_task = pipeline.collate(compute_copynumbers,
                                                input=[perfect_orfs_task, make_individual_dbs_task, shift_correction_task],
                                                filter=formatter(r'(?P<NAME>.+).qfilter'),
-                                               output='{NAME[0]}.copynumbers.json',
-                                               extras=['{NAME[0]}'])
+                                               output=os.path.join(globals_.data_dir, '{NAME[0]}.copynumbers.json'),
+                                               extras=[os.path.join(globals_.data_dir, '{NAME[0]}')])
     compute_copynumbers_task.jobs_limit(n_remote_jobs, remote_job_limiter)
->>>>>>> e9cf73c1
 
     merge_copynumbers_task = pipeline.merge(merge_copynumbers,
                                             input=compute_copynumbers_task,
